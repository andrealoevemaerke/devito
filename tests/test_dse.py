from sympy import sin  # noqa
import numpy as np
import pytest

from conftest import skipif, EVAL, x, y, z  # noqa
from devito import (Eq, Inc, Constant, Function, TimeFunction, SparseFunction,  # noqa
                    Grid, Operator, switchconfig, configuration)
from devito.ir import Stencil, FlowGraph, FindSymbols, retrieve_iteration_tree
from devito.dle import BlockDimension
from devito.dse import common_subexprs_elimination, collect
from devito.symbolics import (xreplace_constrained, iq_timeinvariant, iq_timevarying,
                              estimate_cost, pow_to_mul)
<<<<<<< HEAD
from devito.functions import Scalar
=======
>>>>>>> 537d385b
from devito.tools import generator
from devito.types import Scalar
from examples.seismic.acoustic import AcousticWaveSolver
from examples.seismic import demo_model, AcquisitionGeometry
from examples.seismic.tti import AnisotropicWaveSolver

pytestmark = skipif(['yask', 'ops'])


# Acoustic

def run_acoustic_forward(dse=None):
    shape = (50, 50, 50)
    spacing = (10., 10., 10.)
    nbpml = 10
    nrec = 101
    t0 = 0.0
    tn = 250.0

    # Create two-layer model from preset
    model = demo_model(preset='layers-isotropic', vp_top=3., vp_bottom=4.5,
                       spacing=spacing, shape=shape, nbpml=nbpml)

    # Source and receiver geometries
    src_coordinates = np.empty((1, len(spacing)))
    src_coordinates[0, :] = np.array(model.domain_size) * .5
    src_coordinates[0, -1] = model.origin[-1] + 2 * spacing[-1]

    rec_coordinates = np.empty((nrec, len(spacing)))
    rec_coordinates[:, 0] = np.linspace(0., model.domain_size[0], num=nrec)
    rec_coordinates[:, 1:] = src_coordinates[0, 1:]

    geometry = AcquisitionGeometry(model, rec_coordinates, src_coordinates,
                                   t0=t0, tn=tn, src_type='Ricker', f0=0.010)

    solver = AcousticWaveSolver(model, geometry, dse=dse, dle='basic')
    rec, u, _ = solver.forward(save=False)

    return u, rec


def test_acoustic_rewrite_basic():
    ret1 = run_acoustic_forward(dse=None)
    ret2 = run_acoustic_forward(dse='basic')

    assert np.allclose(ret1[0].data, ret2[0].data, atol=10e-5)
    assert np.allclose(ret1[1].data, ret2[1].data, atol=10e-5)


# TTI

def tti_operator(dse=False, dle='advanced', space_order=4):
    nrec = 101
    t0 = 0.0
    tn = 250.
    nbpml = 10
    shape = (50, 50, 50)
    spacing = (20., 20., 20.)

    # Two layer model for true velocity
    model = demo_model('layers-tti', ratio=3, nbpml=nbpml, space_order=space_order,
                       shape=shape, spacing=spacing)

    # Source and receiver geometries
    src_coordinates = np.empty((1, len(spacing)))
    src_coordinates[0, :] = np.array(model.domain_size) * .5
    src_coordinates[0, -1] = model.origin[-1] + 2 * spacing[-1]

    rec_coordinates = np.empty((nrec, len(spacing)))
    rec_coordinates[:, 0] = np.linspace(0., model.domain_size[0], num=nrec)
    rec_coordinates[:, 1:] = src_coordinates[0, 1:]

    geometry = AcquisitionGeometry(model, rec_coordinates, src_coordinates,
                                   t0=t0, tn=tn, src_type='Gabor', f0=0.010)

    return AnisotropicWaveSolver(model, geometry, space_order=space_order, dse=dse)


@pytest.fixture(scope="session")
def tti_nodse():
    operator = tti_operator(dse=None)
    rec, u, v, _ = operator.forward()
    return v, rec


def test_tti_rewrite_basic(tti_nodse):
    operator = tti_operator(dse='basic')
    rec, u, v, _ = operator.forward()

    assert np.allclose(tti_nodse[0].data, v.data, atol=10e-3)
    assert np.allclose(tti_nodse[1].data, rec.data, atol=10e-3)


def test_tti_rewrite_advanced(tti_nodse):
    operator = tti_operator(dse='advanced')
    rec, u, v, _ = operator.forward()

    assert np.allclose(tti_nodse[0].data, v.data, atol=10e-1)
    assert np.allclose(tti_nodse[1].data, rec.data, atol=10e-1)


def test_tti_rewrite_speculative(tti_nodse):
    operator = tti_operator(dse='speculative')
    rec, u, v, _ = operator.forward()

    assert np.allclose(tti_nodse[0].data, v.data, atol=10e-1)
    assert np.allclose(tti_nodse[1].data, rec.data, atol=10e-1)


def test_tti_rewrite_aggressive(tti_nodse):
    operator = tti_operator(dse='aggressive')
    rec, u, v, _ = operator.forward(kernel='centered', save=False)

    assert np.allclose(tti_nodse[0].data, v.data, atol=10e-1)
    assert np.allclose(tti_nodse[1].data, rec.data, atol=10e-1)

    # Also check that DLE's loop blocking with DSE=aggressive does the right thing
    # There should be exactly two BlockDimensions; bugs in the past were generating
    # either code with no blocking (zero BlockDimensions) or code with four
    # BlockDimensions (i.e., Iteration folding was somewhat broken)
    op = operator.op_fwd(kernel='centered', save=False)
    block_dims = [i for i in op.dimensions if isinstance(i, BlockDimension)]
    assert len(block_dims) == 2

    # Also, in this operator, we expect six temporary Arrays, two on the stack and
    # four on the heap
    arrays = [i for i in FindSymbols().visit(op) if i.is_Array]
    assert len([i for i in arrays if i._mem_stack]) == 2
    assert len([i for i in arrays if i._mem_heap]) == 4
    assert len([i for i in arrays if i._mem_external]) == 0


@switchconfig(profiling='advanced')
@pytest.mark.parametrize('kernel,space_order,expected', [
    ('shifted', 8, 355), ('shifted', 16, 622),
    ('centered', 8, 168), ('centered', 16, 300)
])
def test_tti_rewrite_aggressive_opcounts(kernel, space_order, expected):
    operator = tti_operator(dse='aggressive', space_order=space_order)
    _, _, _, summary = operator.forward(kernel=kernel, save=False)
    assert summary['section1'].ops == expected


# DSE manipulation


def test_scheduling_after_rewrite():
    """Tests loop scheduling after DSE-induced expression hoisting."""
    grid = Grid((10, 10))
    u1 = TimeFunction(name="u1", grid=grid, save=10, time_order=2)
    u2 = TimeFunction(name="u2", grid=grid, time_order=2)
    sf1 = SparseFunction(name='sf1', grid=grid, npoint=1, ntime=10)
    const = Function(name="const", grid=grid, space_order=2)

    # Deliberately inject into u1, rather than u1.forward, to create a WAR
    eqn1 = Eq(u1.forward, u1 + sin(const))
    eqn2 = sf1.inject(u1.forward, expr=sf1)
    eqn3 = Eq(u2.forward, u2 - u1.dt2 + sin(const))

    op = Operator([eqn1] + eqn2 + [eqn3])
    trees = retrieve_iteration_tree(op)

    # Check loop nest structure
    assert len(trees) == 4
    assert all(i.dim == j for i, j in zip(trees[0], grid.dimensions))  # time invariant
    assert trees[1][0].dim == trees[2][0].dim == trees[3][0].dim == grid.time_dim


@pytest.mark.parametrize('exprs,expected', [
    # simple
    (['Eq(ti1, 4.)', 'Eq(ti0, 3.)', 'Eq(tu, ti0 + ti1 + 5.)'],
     ['ti0[x, y, z] + ti1[x, y, z]']),
    # more ops
    (['Eq(ti1, 4.)', 'Eq(ti0, 3.)', 'Eq(t0, 0.2)', 'Eq(t1, t0 + 2.)',
      'Eq(tw, 2. + ti0*t1)', 'Eq(tu, (ti0*ti1*t0) + (ti1*tv) + (t1 + ti1)*tw)'],
     ['t1*ti0[x, y, z]', 't1 + ti1[x, y, z]', 't0*ti0[x, y, z]*ti1[x, y, z]']),
    # wrapped
    (['Eq(ti1, 4.)', 'Eq(ti0, 3.)', 'Eq(t0, 0.2)', 'Eq(t1, t0 + 2.)', 'Eq(tv, 2.4)',
      'Eq(tu, ((ti0*ti1*t0)*tv + (ti0*ti1*tv)*t1))'],
     ['t0*ti0[x, y, z]*ti1[x, y, z]', 't1*ti0[x, y, z]*ti1[x, y, z]']),
])
def test_xreplace_constrained_time_invariants(tu, tv, tw, ti0, ti1, t0, t1,
                                              exprs, expected):
    exprs = EVAL(exprs, tu, tv, tw, ti0, ti1, t0, t1)
    counter = generator()
    make = lambda: Scalar(name='r%d' % counter()).indexify()
    processed, found = xreplace_constrained(exprs, make,
                                            iq_timeinvariant(FlowGraph(exprs)),
                                            lambda i: estimate_cost(i) > 0)
    assert len(found) == len(expected)
    assert all(str(i.rhs) == j for i, j in zip(found, expected))


@pytest.mark.parametrize('exprs,expected', [
    # simple
    (['Eq(ti0, 3.)', 'Eq(tv, 2.4)', 'Eq(tu, tv + 5. + ti0)'],
     ['tv[t, x, y, z] + 5.0']),
    # more ops
    (['Eq(tv, 2.4)', 'Eq(tw, tv*2.3)', 'Eq(ti1, 4.)', 'Eq(ti0, 3. + ti1)',
      'Eq(tu, tv*tw*4.*ti0 + ti1*tv)'],
     ['4.0*tv[t, x, y, z]*tw[t, x, y, z]']),
    # wrapped
    (['Eq(tv, 2.4)', 'Eq(tw, tv*tw*2.3)', 'Eq(ti1, 4.)', 'Eq(ti0, 3. + ti1)',
      'Eq(tu, ((tv + 4.)*ti0*ti1 + (tv + tw)/3.)*ti1*t0)'],
     ['tv[t, x, y, z] + 4.0',
      '0.333333333333333*tv[t, x, y, z] + 0.333333333333333*tw[t, x, y, z]']),
])
def test_xreplace_constrained_time_varying(tu, tv, tw, ti0, ti1, t0, t1,
                                           exprs, expected):
    exprs = EVAL(exprs, tu, tv, tw, ti0, ti1, t0, t1)
    counter = generator()
    make = lambda: Scalar(name='r%d' % counter()).indexify()
    processed, found = xreplace_constrained(exprs, make,
                                            iq_timevarying(FlowGraph(exprs)),
                                            lambda i: estimate_cost(i) > 0)
    assert len(found) == len(expected)
    assert all(str(i.rhs) == j for i, j in zip(found, expected))


@pytest.mark.parametrize('exprs,expected', [
    # simple
    (['Eq(tu, (tv + tw + 5.)*(ti0 + ti1) + (t0 + t1)*(ti0 + ti1))'],
     ['ti0[x, y, z] + ti1[x, y, z]',
      'r0*(t0 + t1) + r0*(tv[t, x, y, z] + tw[t, x, y, z] + 5.0)']),
    # across expressions
    (['Eq(tu, tv*4 + tw*5 + tw*5*t0)', 'Eq(tv, tw*5)'],
     ['5*tw[t, x, y, z]', 'r0 + 5*t0*tw[t, x, y, z] + 4*tv[t, x, y, z]', 'r0']),
    # intersecting
    pytest.param(['Eq(tu, ti0*ti1 + ti0*ti1*t0 + ti0*ti1*t0*t1)'],
                 ['ti0*ti1', 'r0', 'r0*t0', 'r0*t0*t1'],
                 marks=pytest.mark.xfail),
])
def test_common_subexprs_elimination(tu, tv, tw, ti0, ti1, t0, t1, exprs, expected):
    counter = generator()
    make = lambda: Scalar(name='r%d' % counter()).indexify()
    processed = common_subexprs_elimination(EVAL(exprs, tu, tv, tw, ti0, ti1, t0, t1),
                                            make)
    assert len(processed) == len(expected)
    assert all(str(i.rhs) == j for i, j in zip(processed, expected))


@pytest.mark.parametrize('exprs,expected', [
    (['Eq(t0, 3.)', 'Eq(t1, 7.)', 'Eq(ti0, t0*3. + 2.)', 'Eq(ti1, t1 + t0 + 1.5)',
      'Eq(tv, (ti0 + ti1)*t0)', 'Eq(tw, (ti0 + ti1)*t1)',
      'Eq(tu, (tv + tw + 5.)*(ti0 + ti1) + (t0 + t1)*(ti0 + ti1))'],
     '{tu: {tu, tv, tw, ti0, ti1, t0, t1}, tv: {ti0, ti1, t0, tv},\
tw: {ti0, ti1, t1, tw}, ti0: {ti0, t0}, ti1: {ti1, t1, t0}, t0: {t0}, t1: {t1}}'),
])
def test_graph_trace(tu, tv, tw, ti0, ti1, t0, t1, exprs, expected):
    g = FlowGraph(EVAL(exprs, tu, tv, tw, ti0, ti1, t0, t1))
    mapper = eval(expected)
    for i in [tu, tv, tw, ti0, ti1, t0, t1]:
        assert set([j.lhs for j in g.trace(i)]) == mapper[i]


@pytest.mark.parametrize('exprs,expected', [
    # trivial
    (['Eq(t0, 1.)', 'Eq(t1, fa[x] + fb[x])'],
     '{t0: False, t1: False}'),
    # trivial
    (['Eq(t0, 1)', 'Eq(t1, fa[t0] + fb[x])'],
     '{t0: True, t1: False}'),
    # simple
    (['Eq(t0, 1)', 'Eq(t1, fa[t0*4 + 1] + fb[x])'],
     '{t0: True, t1: False}'),
    # two-steps
    (['Eq(t0, 1.)', 'Eq(t1, t0 + 4)', 'Eq(t2, fa[t1*4 + 1] + fb[x])'],
     '{t0: False, t1: True, t2: False}'),
    # indirect
    pytest.param(['Eq(t0, 1)', 'Eq(t1, fa[fb[t0]] + fb[x])'],
                 '{t0: True, t1: False}',
                 marks=pytest.mark.xfail),
])
def test_graph_isindex(fa, fb, fc, t0, t1, t2, exprs, expected):
    g = FlowGraph(EVAL(exprs, fa, fb, fc, t0, t1, t2))
    mapper = eval(expected)
    for k, v in mapper.items():
        assert g.is_index(k) == v


@pytest.mark.parametrize('expr,expected', [
    ('2*fa[x] + fb[x]', '2*fa[x] + fb[x]'),
    ('fa[x]**2', 'fa[x]*fa[x]'),
    ('fa[x]**2 + fb[x]**3', 'fa[x]*fa[x] + fb[x]*fb[x]*fb[x]'),
    ('3*fa[x]**4', '3*(fa[x]*fa[x]*fa[x]*fa[x])'),
    ('fa[x]**2', 'fa[x]*fa[x]'),
    ('1/(fa[x]**2)', '1/(fa[x]*fa[x])'),
    ('1/(fa[x] + fb[x])', '1/(fa[x] + fb[x])'),
    ('3*sin(fa[x])**2', '3*(sin(fa[x])*sin(fa[x]))'),
])
def test_pow_to_mul(fa, fb, expr, expected):
    assert str(pow_to_mul(eval(expr))) == expected


@pytest.mark.parametrize('exprs,expected', [
    # none (different distance)
    (['Eq(t0, fa[x] + fb[x])', 'Eq(t1, fa[x+1] + fb[x])'],
     {'fa[x] + fb[x]': None, 'fa[x+1] + fb[x]': None}),
    # none (different dimension)
    (['Eq(t0, fa[x] + fb[x])', 'Eq(t1, fa[x] + fb[y])'],
     {'fa[x] + fb[x]': None, 'fa[x] + fb[y]': None}),
    # none (different operation)
    (['Eq(t0, fa[x] + fb[x])', 'Eq(t1, fa[x] - fb[x])'],
     {'fa[x] + fb[x]': None, 'fa[x] - fb[x]': None}),
    # simple
    (['Eq(t0, fa[x] + fb[x])', 'Eq(t1, fa[x+1] + fb[x+1])', 'Eq(t2, fa[x-1] + fb[x-1])'],
     {'fa[x] + fb[x]': Stencil([(x, {-1, 0, 1})])}),
    # 2D simple
    (['Eq(t0, fc[x,y] + fd[x,y])', 'Eq(t1, fc[x+1,y+1] + fd[x+1,y+1])'],
     {'fc[x,y] + fd[x,y]': Stencil([(x, {0, 1}), (y, {0, 1})])}),
    # 2D with stride
    (['Eq(t0, fc[x,y] + fd[x+1,y+2])', 'Eq(t1, fc[x+1,y+1] + fd[x+2,y+3])'],
     {'fc[x,y] + fd[x+1,y+2]': Stencil([(x, {0, 1}), (y, {0, 1})])}),
    # complex (two 2D aliases with stride inducing relaxation)
    (['Eq(t0, fc[x,y] + fd[x+1,y+2])', 'Eq(t1, fc[x+1,y+1] + fd[x+2,y+3])',
      'Eq(t2, fc[x-2,y-2]*3. + fd[x+2,y+2])', 'Eq(t3, fc[x-4,y-4]*3. + fd[x,y])'],
     {'fc[x,y] + fd[x+1,y+2]': Stencil([(x, {-1, 0, 1}), (y, {-1, 0, 1})]),
      '3.*fc[x-3,y-3] + fd[x+1,y+1]': Stencil([(x, {-1, 0, 1}), (y, {-1, 0, 1})])}),
])
def test_collect_aliases(fa, fb, fc, fd, t0, t1, t2, t3, exprs, expected):
    scope = [fa, fb, fc, fd, t0, t1, t2, t3]
    mapper = dict([(EVAL(k, *scope), v) for k, v in expected.items()])
    _, aliases = collect(EVAL(exprs, *scope))
    for k, v in aliases.items():
        assert k in mapper
        assert (len(v.aliased) == 1 and mapper[k] is None) or v.anti_stencil == mapper[k]


@pytest.mark.parametrize('expr,expected', [
    ('Eq(t0, t1)', 0),
    ('Eq(t0, fa[x] + fb[x])', 1),
    ('Eq(t0, fa[x + 1] + fb[x - 1])', 1),
    ('Eq(t0, fa[fb[x+1]] + fa[x])', 1),
    ('Eq(t0, fa[fb[x+1]] + fc[x+2, y+1])', 1),
    ('Eq(t0, t1*t2)', 1),
    ('Eq(t0, 2.*t0*t1*t2)', 3),
    ('Eq(t0, cos(t1*t2))', 2),
    ('Eq(t0, 2.*t0*t1*t2 + t0*fa[x+1])', 5),
    ('Eq(t0, (2.*t0*t1*t2 + t0*fa[x+1])*3. - t0)', 7),
    ('[Eq(t0, (2.*t0*t1*t2 + t0*fa[x+1])*3. - t0), Eq(t0, cos(t1*t2))]', 9),
])
def test_estimate_cost(fa, fb, fc, t0, t1, t2, expr, expected):
    # Note: integer arithmetic isn't counted
    assert estimate_cost(EVAL(expr, fa, fb, fc, t0, t1, t2)) == expected


@pytest.mark.parametrize('exprs,exp_u,exp_v', [
    (['Eq(s, 0)', 'Eq(s, s + 4)', 'Eq(u, s)'], 4, 0),
    (['Eq(s, 0)', 'Eq(s, s + s + 4)', 'Eq(s, s + 4)', 'Eq(u, s)'], 8, 0),
    (['Eq(s, 0)', 'Inc(s, 4)', 'Eq(u, s)'], 4, 0),
    (['Eq(s, 0)', 'Inc(s, 4)', 'Eq(v, s)', 'Eq(u, s)'], 4, 4),
    (['Eq(s, 0)', 'Inc(s, 4)', 'Eq(v, s)', 'Eq(s, s + 4)', 'Eq(u, s)'], 8, 4),
    (['Eq(s, 0)', 'Inc(s, 4)', 'Eq(v, s)', 'Inc(s, 4)', 'Eq(u, s)'], 8, 4),
    (['Eq(u, 0)', 'Inc(u, 4)', 'Eq(v, u)', 'Inc(u, 4)'], 8, 4),
    (['Eq(u, 1)', 'Eq(v, 4)', 'Inc(u, v)', 'Inc(v, u)'], 5, 9),
])
def test_makeit_ssa(exprs, exp_u, exp_v):
    """
    A test building Operators with non-trivial sequences of input expressions
    that push hard on the `makeit_ssa` utility function.
    """
    grid = Grid(shape=(4, 4))
    u = Function(name='u', grid=grid)  # noqa
    v = Function(name='v', grid=grid)  # noqa
    s = Scalar(name='s')  # noqa

    # List comprehension would need explicit locals/globals mappings to eval
    for i, e in enumerate(list(exprs)):
        exprs[i] = eval(e)

    op = Operator(exprs)
    op.apply()

    assert np.all(u.data == exp_u)
    assert np.all(v.data == exp_v)<|MERGE_RESOLUTION|>--- conflicted
+++ resolved
@@ -8,14 +8,10 @@
 from devito.ir import Stencil, FlowGraph, FindSymbols, retrieve_iteration_tree
 from devito.dle import BlockDimension
 from devito.dse import common_subexprs_elimination, collect
+from devito.functions import Scalar
 from devito.symbolics import (xreplace_constrained, iq_timeinvariant, iq_timevarying,
                               estimate_cost, pow_to_mul)
-<<<<<<< HEAD
-from devito.functions import Scalar
-=======
->>>>>>> 537d385b
 from devito.tools import generator
-from devito.types import Scalar
 from examples.seismic.acoustic import AcousticWaveSolver
 from examples.seismic import demo_model, AcquisitionGeometry
 from examples.seismic.tti import AnisotropicWaveSolver
