from sympy import Eq, Function, Matrix, symbols
from sympy.abc import h

from collections import OrderedDict
from devito.dimension import d, p, t, time
from devito.dse.inspection import indexify, retrieve_indexed
from devito.interfaces import DenseData, CompositeData
from devito.logger import error

__all__ = ['PointData']


<<<<<<< HEAD
class CompositeData(DenseData):
    """
    Base class for DenseData classes that have DenseData children
    """

    is_CompositeData = True

    def __init__(self, *args, **kwargs):
        super(CompositeData, self).__init__(self, *args, **kwargs)
        self._children = []

    @property
    def children(self):
        return self._children


=======
>>>>>>> e7f77638
class PointData(CompositeData):
    """
    Data object for sparse point data that acts as a Function symbol

    :param name: Name of the resulting :class:`sympy.Function` symbol
    :param npoint: Number of points to sample
    :param nt: Size of the time dimension for point data
    :param ndim: Dimension of the coordinate data, eg. 2D or 3D
    :param coordinates: Optional coordinate data for the sparse points
    :param dtype: Data type of the buffered data
    """

    is_PointData = True

    def __init__(self, *args, **kwargs):
        if not self._cached():
            self.nt = kwargs.get('nt')
            self.npoint = kwargs.get('npoint')
            self.ndim = kwargs.get('ndim')
            kwargs['shape'] = (self.nt, self.npoint)
            super(PointData, self).__init__(self, *args, **kwargs)

            # Allocate and copy coordinate data
            self.coordinates = DenseData(name='%s_coords' % self.name,
                                         dimensions=[self.indices[1], d],
                                         shape=(self.npoint, self.ndim))
            self._children.append(self.coordinates)
            coordinates = kwargs.get('coordinates', None)
            if coordinates is not None:
                self.coordinates.data[:] = coordinates[:]

    def __new__(cls, *args, **kwargs):
        nt = kwargs.get('nt')
        npoint = kwargs.get('npoint')
        kwargs['shape'] = (nt, npoint)

        return DenseData.__new__(cls, *args, **kwargs)

    @classmethod
    def _indices(cls, **kwargs):
        """Return the default dimension indices for a given data shape

        :param shape: Shape of the spatial data
        :return: indices used for axis.
        """
        dimensions = kwargs.get('dimensions', None)
        return dimensions or [t, p]

    @property
    def coefficients(self):
        """Symbolic expression for the coefficients for sparse point
        interpolation according to:
        https://en.wikipedia.org/wiki/Bilinear_interpolation.

        :returns: List of coefficients, eg. [b_11, b_12, b_21, b_22]
        """
        # Grid indices corresponding to the corners of the cell
        x1, y1, z1, x2, y2, z2 = symbols('x1, y1, z1, x2, y2, z2')
        # Coordinate values of the sparse point
        px, py, pz = self.point_symbols
        if self.ndim == 2:
            A = Matrix([[1, x1, y1, x1*y1],
                        [1, x1, y2, x1*y2],
                        [1, x2, y1, x2*y1],
                        [1, x2, y2, x2*y2]])

            p = Matrix([[1],
                        [px],
                        [py],
                        [px*py]])

        elif self.ndim == 3:
            A = Matrix([[1, x1, y1, z1, x1*y1, x1*z1, y1*z1, x1*y1*z1],
                        [1, x1, y2, z1, x1*y2, x1*z1, y2*z1, x1*y2*z1],
                        [1, x2, y1, z1, x2*y1, x2*z1, y2*z1, x2*y1*z1],
                        [1, x1, y1, z2, x1*y1, x1*z2, y1*z2, x1*y1*z2],
                        [1, x2, y2, z1, x2*y2, x2*z1, y2*z1, x2*y2*z1],
                        [1, x1, y2, z2, x1*y2, x1*z2, y2*z2, x1*y2*z2],
                        [1, x2, y1, z2, x2*y1, x2*z2, y1*z2, x2*y1*z2],
                        [1, x2, y2, z2, x2*y2, x2*z2, y2*z2, x2*y2*z2]])

            p = Matrix([[1],
                        [px],
                        [py],
                        [pz],
                        [px*py],
                        [px*pz],
                        [py*pz],
                        [px*py*pz]])
        else:
            error('Point interpolation only supported for 2D and 3D')
            raise NotImplementedError('Interpolation coefficients not '
                                      'implemented for %d dimensions.'
                                      % self.ndim)

        # Map to reference cell
        reference_cell = {x1: 0, y1: 0, z1: 0, x2: h, y2: h, z2: h}
        A = A.subs(reference_cell)
        return A.inv().T.dot(p)

    @property
    def point_symbols(self):
        """Symbol for coordinate value in each dimension of the point"""
        return symbols('px, py, pz')

    @property
    def point_increments(self):
        """Index increments in each dimension for each point symbol"""
        if self.ndim == 2:
            return ((0, 0), (0, 1), (1, 0), (1, 1))
        elif self.ndim == 3:
            return ((0, 0, 0), (0, 1, 0), (1, 0, 0), (0, 0, 1),
                    (1, 1, 0), (0, 1, 1), (1, 0, 1), (1, 1, 1))
        else:
            error('Point interpolation only supported for 2D and 3D')
            raise NotImplementedError('Point increments not defined '
                                      'for %d dimensions.' % self.ndim)

    @property
    def coordinate_symbols(self):
        """Symbol representing the coordinate values in each dimension"""
        p_dim = self.indices[1]
        return tuple([self.coordinates.indexed[p_dim, i]
                      for i in range(self.ndim)])

    @property
    def coordinate_indices(self):
        """Symbol for each grid index according to the coordinates"""
        return tuple([Function('INT')(Function('floor')(x / h))
                      for x in self.coordinate_symbols])

    @property
    def coordinate_bases(self):
        """Symbol for the base coordinates of the reference grid point"""
        return tuple([Function('FLOAT')(x - idx * h)
                      for x, idx in zip(self.coordinate_symbols,
                                        self.coordinate_indices)])

    def interpolate(self, expr, offset=0, **kwargs):
        """Creates a :class:`sympy.Eq` equation for the interpolation
        of an expression onto this sparse point collection.

        :param expr: The expression to interpolate.
        :param offset: Additional offset from the boundary for
                       absorbing boundary conditions.
        :param u_t: (Optional) time index to use for indexing into
                    field data in `expr`.
        :param p_t: (Optional) time index to use for indexing into
                    the sparse point data.
        """
        u_t = kwargs.get('u_t', self.indices[0])
        p_t = kwargs.get('p_t', self.indices[0])
        expr = indexify(expr).subs(t, u_t).subs(time, u_t)
        variables = list(retrieve_indexed(expr))
        # List of indirection indices for all adjacent grid points
        index_matrix = [tuple(idx + ii + offset for ii, idx
                              in zip(inc, self.coordinate_indices))
                        for inc in self.point_increments]
        # Generate index substituions for all grid variables
        idx_subs = []
        for i, idx in enumerate(index_matrix):
            v_subs = [(v, v.base[v.indices[:-self.ndim] + idx])
                      for v in variables]
            idx_subs += [OrderedDict(v_subs)]
        # Substitute coordinate base symbols into the coefficients
        subs = OrderedDict(zip(self.point_symbols, self.coordinate_bases))
        rhs = sum([expr.subs(vsub) * b.subs(subs)
                   for b, vsub in zip(self.coefficients, idx_subs)])
        return [Eq(self.subs(self.indices[0], p_t), rhs)]

    def inject(self, field, expr, offset=0, **kwargs):
        """Symbol for injection of an expression onto a grid

        :param field: The grid field into which we inject.
        :param expr: The expression to inject.
        :param offset: Additional offset from the boundary for
                       absorbing boundary conditions.
        :param u_t: (Optional) time index to use for indexing into `field`.
        :param p_t: (Optional) time index to use for indexing into `expr`.
        """
        u_t = kwargs.get('u_t', field.indices[0])
        p_t = kwargs.get('p_t', self.indices[0])
        expr = indexify(expr).subs(self.indices[0], p_t)
        field = indexify(field).subs(field.indices[0], u_t)
        variables = list(retrieve_indexed(expr)) + [field]

        # List of indirection indices for all adjacent grid points
        index_matrix = [tuple(idx + ii + offset for ii, idx
                              in zip(inc, self.coordinate_indices))
                        for inc in self.point_increments]

        # Generate index substituions for all grid variables except
        # the sparse `PointData` types
        idx_subs = []
        for i, idx in enumerate(index_matrix):
            v_subs = [(v, v.base[v.indices[:-self.ndim] + idx])
                      for v in variables if not v.base.function.is_PointData]
            idx_subs += [OrderedDict(v_subs)]

        # Substitute coordinate base symbols into the coefficients
        subs = OrderedDict(zip(self.point_symbols, self.coordinate_bases))
        return [Eq(field.subs(vsub),
                   field.subs(vsub) + expr.subs(subs).subs(vsub) * b.subs(subs))
                for b, vsub in zip(self.coefficients, idx_subs)]<|MERGE_RESOLUTION|>--- conflicted
+++ resolved
@@ -10,25 +10,6 @@
 __all__ = ['PointData']
 
 
-<<<<<<< HEAD
-class CompositeData(DenseData):
-    """
-    Base class for DenseData classes that have DenseData children
-    """
-
-    is_CompositeData = True
-
-    def __init__(self, *args, **kwargs):
-        super(CompositeData, self).__init__(self, *args, **kwargs)
-        self._children = []
-
-    @property
-    def children(self):
-        return self._children
-
-
-=======
->>>>>>> e7f77638
 class PointData(CompositeData):
     """
     Data object for sparse point data that acts as a Function symbol
