import numpy as np
<<<<<<< HEAD
from sympy import (Add, Eq, Function, Indexed, IndexedBase, Symbol,
                   cse, lambdify, preorder_traversal, solve, symbols)
from sympy.utilities.iterables import numbered_symbols
=======
from sympy import Eq, solve
>>>>>>> 638cc35c

from devito.compiler import get_compiler_from_env
from devito.dimension import t, x, y, z
from devito.interfaces import TimeData
from devito.propagator import Propagator
from devito.symbolics import (dse_cse, dse_dimensions, dse_indexify,
                              dse_symbols, dse_tolambda)

__all__ = ['Operator']


<<<<<<< HEAD
def expr_dimensions(expr):
    """Collects all function dimensions used in a sympy expression"""
    dimensions = []

    for e in preorder_traversal(expr):
        if isinstance(e, SymbolicData):
            dimensions += [i for i in e.indices if i not in dimensions]

    return dimensions


def expr_symbols(expr):
    """Collects defined and undefined symbols used in a sympy expression

    Defined symbols are functions that have an associated :class
    SymbolicData: object, or dimensions that are known to the devito
    engine. Undefined symbols are generic `sympy.Function` or
    `sympy.Symbol` objects that need to be substituted before generating
    operator C code.
    """
    defined = set()
    undefined = set()

    for e in preorder_traversal(expr):
        if isinstance(e, SymbolicData):
            defined.add(e.func(*e.indices))
        elif isinstance(e, Function):
            undefined.add(e)
        elif isinstance(e, Symbol):
            undefined.add(e)

    return list(defined), list(undefined)


def expr_indexify(expr):
    """Convert functions into indexed matrix accesses in sympy expression

    :param expr: SymPy function expression to be converted
    """
    replacements = {}

    for e in preorder_traversal(expr):
        if hasattr(e, 'indexed'):
            replacements[e] = e.indexify()

    return expr.xreplace(replacements)


def expr_cse(expr):
    """Performs common subexpression elimination on expressions

    :param expr: Sympy equation or list of equations on which CSE needs to be performed

    :return: A list of the resulting equations after performing CSE
    """
    expr = expr if isinstance(expr, list) else [expr]

    temps, stencils = cse(expr, numbered_symbols("temp"))

    # Restores the LHS
    for i in range(len(expr)):
        stencils[i] = Eq(expr[i].lhs, stencils[i].rhs)

    to_revert = {}
    to_keep = []

    # Restores IndexedBases if they are collected by CSE and
    # reverts changes to simple index operations (eg: t - 1)
    for temp, value in temps:
        if isinstance(value, IndexedBase):
            to_revert[temp] = value
        elif isinstance(value, Indexed):
            to_revert[temp] = value
        elif isinstance(value, Add) and not set([t, x, y, z]).isdisjoint(set(value.args)):
            to_revert[temp] = value
        else:
            to_keep.append((temp, value))

    # Restores the IndexedBases and the Indexes in the assignments to revert
    for temp, value in to_revert.items():
        s_dict = {}
        for arg in preorder_traversal(value):
            if isinstance(arg, Indexed):
                new_indices = []
                for index in arg.indices:
                    if index in to_revert:
                        new_indices.append(to_revert[index])
                    else:
                        new_indices.append(index)
                if arg.base.label in to_revert:
                    s_dict[arg] = Indexed(to_revert[value.base.label], *new_indices)
        to_revert[temp] = value.xreplace(s_dict)

    subs_dict = {}

    # Builds a dictionary of the replacements
    for expr in stencils + [assign for temp, assign in to_keep]:
        for arg in preorder_traversal(expr):
            if isinstance(arg, Indexed):
                new_indices = []
                for index in arg.indices:
                    if index in to_revert:
                        new_indices.append(to_revert[index])
                    else:
                        new_indices.append(index)
                if arg.base.label in to_revert:
                    subs_dict[arg] = Indexed(to_revert[arg.base.label], *new_indices)
                elif tuple(new_indices) != arg.indices:
                    subs_dict[arg] = Indexed(arg.base, *new_indices)
            if arg in to_revert:
                subs_dict[arg] = to_revert[arg]

    stencils = [stencil.xreplace(subs_dict) for stencil in stencils]

    to_keep = [Eq(temp[0], temp[1].xreplace(subs_dict)) for temp in to_keep]

    # If the RHS of a temporary variable is the LHS of a stencil,
    # update the value of the temporary variable after the stencil

    new_stencils = []
    for stencil in stencils:
        new_stencils.append(stencil)

        for temp in to_keep:
            if stencil.lhs in preorder_traversal(temp.rhs):
                new_stencils.append(temp)
                break

    return to_keep + new_stencils


=======
>>>>>>> 638cc35c
class Operator(object):
    """Class encapsulating a defined operator as defined by the given stencil

    The Operator class is the core abstraction in DeVito that allows
    users to generate high-performance Finite Difference kernels from
    a stencil definition defined from SymPy equations.

    :param nt: Number of timesteps to execute
    :param shape: Shape of the data buffer over which to execute
    :param dtype: Data type for the grid buffer
    :param stencils: SymPy equation or list of equations that define the
                     stencil used to create the kernel of this Operator.
    :param subs: Dict or list of dicts containing the SymPy symbol
                 substitutions for each stencil respectively.
    :param spc_border: Number of spatial padding layers
    :param time_order: Order of the time discretisation
    :param forward: Flag indicating whether to execute forward in time
    :param compiler: Compiler class used to perform JIT compilation.
                     If not provided, the compiler will be inferred from the
                     environment variable DEVITO_ARCH, or default to GNUCompiler.
    :param profile: Flag to enable performance profiling
    :param cse: Flag to enable common subexpression elimination
    :param cache_blocking: Block sizes used for cache clocking. Can be either a single
                           number used for all dimensions except inner most or a list
                           explicitly stating block sizes for each dimension
                           Set cache_blocking to None to skip blocking on that dim
                           Set cache_blocking to AutoTuner instance, to use auto tuned
                           tuned block sizes
    :param input_params: List of symbols that are expected as input.
    :param output_params: List of symbols that define operator output.
    :param factorized: A map given by {string_name:sympy_object} for including factorized
                       terms
    """
    def __init__(self, nt, shape, dtype=np.float32, stencils=[],
                 subs=[], spc_border=0, time_order=0,
                 forward=True, compiler=None, profile=False, cse=True,
                 cache_blocking=None, input_params=None,
                 output_params=None, factorized={}):
        # Derive JIT compilation infrastructure
        self.compiler = compiler or get_compiler_from_env()

        # Ensure stencil and substititutions are lists internally
        self.stencils = stencils if isinstance(stencils, list) else [stencils]
        subs = subs if isinstance(subs, list) else [subs]
        self.input_params = input_params
        self.output_params = output_params

        # Get functions and symbols in LHS/RHS and update params
        sym_undef = set()

        for eqn in self.stencils:
            lhs_def, lhs_undef = dse_symbols(eqn.lhs)
            sym_undef.update(lhs_undef)

            if self.output_params is None:
                self.output_params = list(lhs_def)

            rhs_def, rhs_undef = dse_symbols(eqn.rhs)
            sym_undef.update(rhs_undef)

            if self.input_params is None:
                self.input_params = list(rhs_def)

        # Pull all dimension indices from the incoming stencil
        dimensions = []
        for eqn in self.stencils:
            dimensions += [i for i in dse_dimensions(eqn.lhs) if i not in dimensions]
            dimensions += [i for i in dse_dimensions(eqn.rhs) if i not in dimensions]

        # Time dimension is fixed for now
        time_dim = t

        # Derive space dimensions from expression
        self.space_dims = None

        if len(dimensions) > 0:
            self.space_dims = dimensions

            if time_dim in self.space_dims:
                self.space_dims.remove(time_dim)
        else:
            # Default space dimension symbols
            self.space_dims = ((x, z) if len(shape) == 2 else (x, y, z))[:len(shape)]

        # Remove known dimensions from undefined symbols
        for d in dimensions:
            sym_undef.remove(d)

        # TODO: We should check that all undfined symbols have known subs
        # Shift time indices so that LHS writes into t only,
        # eg. u[t+2] = u[t+1] + u[t]  -> u[t] = u[t-1] + u[t-2]
        self.stencils = [eqn.subs(t, t + solve(eqn.lhs.args[0], t)[0])
                         if isinstance(eqn.lhs, TimeData) else eqn
                         for eqn in self.stencils]

        # Convert incoming stencil equations to "indexed access" format
        self.stencils = [Eq(dse_indexify(eqn.lhs), dse_indexify(eqn.rhs))
                         for eqn in self.stencils]

        for name, value in factorized.items():
            factorized[name] = dse_indexify(value)

        # Apply user-defined subs to stencil
        # self.stencils = [eqn.subs(subs[0]) for eqn in self.stencils]

        # Applies CSE
        if cse:
<<<<<<< HEAD
            self.stencils = expr_cse(self.stencils)
        self.stencils = [eqn.subs(subs[0]) for eqn in self.stencils]
=======
            self.stencils = dse_cse(self.stencils)

>>>>>>> 638cc35c
        self.propagator = Propagator(self.getName(), nt, shape, self.stencils,
                                     factorized=factorized, dtype=dtype,
                                     spc_border=spc_border, time_order=time_order,
                                     forward=forward, space_dims=self.space_dims,
                                     compiler=self.compiler, profile=profile,
                                     cache_blocking=cache_blocking)
        self.dtype = dtype
        self.nt = nt
        self.shape = shape
        self.spc_border = spc_border
        self.time_order = time_order
        self.symbol_to_data = {}

        for param in self.signature:
            self.propagator.add_devito_param(param)
            self.symbol_to_data[param.name] = param
        self.propagator.stencils = self.stencils
        self.propagator.factorized = factorized
        for name, val in factorized.items():
            if forward:
                self.propagator.factorized[name] = \
                    dse_indexify(val.subs(t, t - 1)).subs(subs[1])
            else:
                self.propagator.factorized[name] = \
                    dse_indexify(val.subs(t, t + 1)).subs(subs[1])

    @property
    def signature(self):
        """List of data object parameters that define the operator signature

        :returns: List of unique input and output data objects
        """
        return self.input_params + [param for param in self.output_params
                                    if param not in self.input_params]

    def apply(self, debug=False):
        """
        :param debug: If True, use Python to apply the operator. Default False.
        :returns: A tuple containing the values of the operator outputs or compiled
                  function and its args
        """
        if debug:
            return self.apply_python()

        self.propagator.run(self.get_args())

        return tuple([param for param in self.output_params])

    def apply_python(self):
        """Uses Python to apply the operator

        :returns: A tuple containing the values of the operator outputs
        """
        self.run_python()

        return tuple([param.data for param in self.output_params])

    def symbol_to_var(self, term, ti, indices=[]):
        """Retrieves the Python data from a symbol

        :param term: The symbol from which the data has to be retrieved
        :param ti: The value of t to use
        :param indices: A list of indices to use for the space dimensions
        :returns: A tuple containing the data and the indices to access it
        """
        arr = self.symbol_to_data[str(term.base.label)].data
        num_ind = []

        for ind in term.indices:
            ind = ind.subs({t: ti}).subs(tuple(zip(self.space_dims, indices)))
            num_ind.append(ind)

        return (arr, tuple(num_ind))

    def run_python(self):
        """
        Execute the operator using Python
        """
        time_loop_limits = self.propagator.time_loop_limits
        time_loop_lambdas_b = dse_tolambda(self.propagator.time_loop_stencils_b)
        time_loop_lambdas_a = dse_tolambda(self.propagator.time_loop_stencils_a)
        stencil_lambdas = dse_tolambda(self.stencils)

        for ti in range(*time_loop_limits):
            # Run time loop stencils before space loop
            for lams, expr in zip(time_loop_lambdas_b,
                                  self.propagator.time_loop_stencils_b):
                lamda = lams[0]
                subs = lams[1]
                arr_lhs, ind_lhs = self.symbol_to_var(expr.lhs, ti)
                args = []

                for sub in subs:
                    arr, ind = self.symbol_to_var(sub, ti)
                    args.append(arr[ind])

                arr_lhs[ind_lhs] = lamda(*args)

            lower_limits = [self.spc_border]*len(self.shape)
            upper_limits = [x-self.spc_border for x in self.shape]
            indices = lower_limits[:]

            # Number of iterations in each dimension
            total_size_arr = [a - b for a, b in zip(upper_limits, lower_limits)]

            # Total number of iterations
            total_iter = reduce(lambda x, y: x*y, total_size_arr)

            # The 2/3 dimensional space loop has been collapsed to a single loop
            for iter_index in range(0, total_iter):
                dimension_limit = 1

                # Calculating 2/3 dimensional index based on 1D index
                indices[0] = lower_limits[0] + iter_index % total_size_arr[0]

                for dimension in range(1, len(self.shape)):
                    dimension_limit *= total_size_arr[dimension]
                    indices[dimension] = int(iter_index / dimension_limit)

                for lams, expr in zip(stencil_lambdas, self.stencils):
                    lamda = lams[0]
                    subs = lams[1]
                    arr_lhs, ind_lhs = self.symbol_to_var(expr.lhs, ti, indices)
                    args = []

                    for x in subs:
                        arr, ind = self.symbol_to_var(x, ti, indices)
                        args.append(arr[ind])

                    arr_lhs[ind_lhs] = lamda(*args)

            # Time loop stencils for after space loop
            for lams, expr in zip(time_loop_lambdas_a,
                                  self.propagator.time_loop_stencils_a):
                lamda = lams[0]
                subs = lams[1]
                arr_lhs, ind_lhs = self.symbol_to_var(expr.lhs, ti)
                args = []

                for x in subs:
                    arr, ind = self.symbol_to_var(x, ti)
                    args.append(arr[ind])

                arr_lhs[ind_lhs] = lamda(*args)

    def getName(self):
        """Gives the name of the class

        :returns: The name of the class
        """
        return self.__class__.__name__

    def get_args(self):
        """
        Initialises all the input args and returns them
        :return: a list of input params
        """
        for param in self.input_params:
            if hasattr(param, 'initialize'):
                param.initialize()
        return [param.data for param in self.signature]


class SimpleOperator(Operator):
    def __init__(self, input_grid, output_grid, kernel, **kwargs):
        assert(input_grid.shape == output_grid.shape)

        nt = input_grid.shape[0]
        shape = input_grid.shape[1:]
        input_params = [input_grid]
        output_params = [output_grid]

        super(SimpleOperator, self).__init__(nt, shape, stencils=kernel,
                                             subs={},
                                             input_params=input_params,
                                             output_params=output_params,
                                             dtype=input_grid.dtype, **kwargs)<|MERGE_RESOLUTION|>--- conflicted
+++ resolved
@@ -1,11 +1,5 @@
 import numpy as np
-<<<<<<< HEAD
-from sympy import (Add, Eq, Function, Indexed, IndexedBase, Symbol,
-                   cse, lambdify, preorder_traversal, solve, symbols)
-from sympy.utilities.iterables import numbered_symbols
-=======
 from sympy import Eq, solve
->>>>>>> 638cc35c
 
 from devito.compiler import get_compiler_from_env
 from devito.dimension import t, x, y, z
@@ -17,140 +11,6 @@
 __all__ = ['Operator']
 
 
-<<<<<<< HEAD
-def expr_dimensions(expr):
-    """Collects all function dimensions used in a sympy expression"""
-    dimensions = []
-
-    for e in preorder_traversal(expr):
-        if isinstance(e, SymbolicData):
-            dimensions += [i for i in e.indices if i not in dimensions]
-
-    return dimensions
-
-
-def expr_symbols(expr):
-    """Collects defined and undefined symbols used in a sympy expression
-
-    Defined symbols are functions that have an associated :class
-    SymbolicData: object, or dimensions that are known to the devito
-    engine. Undefined symbols are generic `sympy.Function` or
-    `sympy.Symbol` objects that need to be substituted before generating
-    operator C code.
-    """
-    defined = set()
-    undefined = set()
-
-    for e in preorder_traversal(expr):
-        if isinstance(e, SymbolicData):
-            defined.add(e.func(*e.indices))
-        elif isinstance(e, Function):
-            undefined.add(e)
-        elif isinstance(e, Symbol):
-            undefined.add(e)
-
-    return list(defined), list(undefined)
-
-
-def expr_indexify(expr):
-    """Convert functions into indexed matrix accesses in sympy expression
-
-    :param expr: SymPy function expression to be converted
-    """
-    replacements = {}
-
-    for e in preorder_traversal(expr):
-        if hasattr(e, 'indexed'):
-            replacements[e] = e.indexify()
-
-    return expr.xreplace(replacements)
-
-
-def expr_cse(expr):
-    """Performs common subexpression elimination on expressions
-
-    :param expr: Sympy equation or list of equations on which CSE needs to be performed
-
-    :return: A list of the resulting equations after performing CSE
-    """
-    expr = expr if isinstance(expr, list) else [expr]
-
-    temps, stencils = cse(expr, numbered_symbols("temp"))
-
-    # Restores the LHS
-    for i in range(len(expr)):
-        stencils[i] = Eq(expr[i].lhs, stencils[i].rhs)
-
-    to_revert = {}
-    to_keep = []
-
-    # Restores IndexedBases if they are collected by CSE and
-    # reverts changes to simple index operations (eg: t - 1)
-    for temp, value in temps:
-        if isinstance(value, IndexedBase):
-            to_revert[temp] = value
-        elif isinstance(value, Indexed):
-            to_revert[temp] = value
-        elif isinstance(value, Add) and not set([t, x, y, z]).isdisjoint(set(value.args)):
-            to_revert[temp] = value
-        else:
-            to_keep.append((temp, value))
-
-    # Restores the IndexedBases and the Indexes in the assignments to revert
-    for temp, value in to_revert.items():
-        s_dict = {}
-        for arg in preorder_traversal(value):
-            if isinstance(arg, Indexed):
-                new_indices = []
-                for index in arg.indices:
-                    if index in to_revert:
-                        new_indices.append(to_revert[index])
-                    else:
-                        new_indices.append(index)
-                if arg.base.label in to_revert:
-                    s_dict[arg] = Indexed(to_revert[value.base.label], *new_indices)
-        to_revert[temp] = value.xreplace(s_dict)
-
-    subs_dict = {}
-
-    # Builds a dictionary of the replacements
-    for expr in stencils + [assign for temp, assign in to_keep]:
-        for arg in preorder_traversal(expr):
-            if isinstance(arg, Indexed):
-                new_indices = []
-                for index in arg.indices:
-                    if index in to_revert:
-                        new_indices.append(to_revert[index])
-                    else:
-                        new_indices.append(index)
-                if arg.base.label in to_revert:
-                    subs_dict[arg] = Indexed(to_revert[arg.base.label], *new_indices)
-                elif tuple(new_indices) != arg.indices:
-                    subs_dict[arg] = Indexed(arg.base, *new_indices)
-            if arg in to_revert:
-                subs_dict[arg] = to_revert[arg]
-
-    stencils = [stencil.xreplace(subs_dict) for stencil in stencils]
-
-    to_keep = [Eq(temp[0], temp[1].xreplace(subs_dict)) for temp in to_keep]
-
-    # If the RHS of a temporary variable is the LHS of a stencil,
-    # update the value of the temporary variable after the stencil
-
-    new_stencils = []
-    for stencil in stencils:
-        new_stencils.append(stencil)
-
-        for temp in to_keep:
-            if stencil.lhs in preorder_traversal(temp.rhs):
-                new_stencils.append(temp)
-                break
-
-    return to_keep + new_stencils
-
-
-=======
->>>>>>> 638cc35c
 class Operator(object):
     """Class encapsulating a defined operator as defined by the given stencil
 
@@ -258,13 +118,8 @@
 
         # Applies CSE
         if cse:
-<<<<<<< HEAD
             self.stencils = expr_cse(self.stencils)
         self.stencils = [eqn.subs(subs[0]) for eqn in self.stencils]
-=======
-            self.stencils = dse_cse(self.stencils)
-
->>>>>>> 638cc35c
         self.propagator = Propagator(self.getName(), nt, shape, self.stencils,
                                      factorized=factorized, dtype=dtype,
                                      spc_border=spc_border, time_order=time_order,
